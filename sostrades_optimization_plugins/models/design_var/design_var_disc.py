'''
Copyright 2022 Airbus SAS
Modifications on 2023/04/13-2024/05/16 Copyright 2023 Capgemini

Licensed under the Apache License, Version 2.0 (the "License");
you may not use this file except in compliance with the License.
You may obtain a copy of the License at

    http://www.apache.org/licenses/LICENSE-2.0

Unless required by applicable law or agreed to in writing, software
distributed under the License is distributed on an "AS IS" BASIS,
WITHOUT WARRANTIES OR CONDITIONS OF ANY KIND, either express or implied.
See the License for the specific language governing permissions and
limitations under the License.
'''
import numpy as np
import plotly.colors as plt_color
from plotly import graph_objects as go
from sostrades_core.execution_engine.sos_wrapp import SoSWrapp
from sostrades_core.tools.post_processing.charts.chart_filter import ChartFilter
from sostrades_core.tools.post_processing.plotly_native_charts.instantiated_plotly_native_chart import (
    InstantiatedPlotlyNativeChart,
)

from sostrades_optimization_plugins.models.design_var.design_var import DesignVar

color_list = plt_color.qualitative.Plotly
color_list.extend(plt_color.qualitative.Alphabet)


class DesignVarDiscipline(SoSWrapp):
    # ontology information
    _ontology_data = {
        'label': 'Design Variable Model',
        'type': 'Test',
        'source': 'SoSTrades Project',
        'validated': '',
        'validated_by': 'SoSTrades Project',
        'last_modification_date': '',
        'category': '',
        'definition': '',
        'icon': 'fas fa-drafting-compass fa-fw',
        'version': '',
    }
    WRITE_XVECT = 'write_xvect'
    LOG_DVAR = 'log_designvar'
    EXPORT_XVECT = 'export_xvect'
    OUT_TYPE = 'out_type'
    OUT_NAME = 'out_name'
    OUT_TYPES = ['float', 'array', 'dataframe']
    VARIABLES = "variable"
    VALUES = "value"
    UPPER_BOUND = "upper_bnd"
    LOWER_BOUND = "lower_bnd"
    TYPE = "type"
    ENABLE_VARIABLE_BOOL = "enable_variable"
    LIST_ACTIVATED_ELEM = "activated_elem"
    INDEX = DesignVar.INDEX
    INDEX_NAME = DesignVar.INDEX_NAME
    DATAFRAME_FILL = DesignVar.DATAFRAME_FILL
    COLUMNS_NAMES = DesignVar.COLUMNS_NAMES
    DATAFRAME_FILL_POSSIBLE_VALUES = DesignVar.DATAFRAME_FILL_POSSIBLE_VALUES
    DESIGN_VAR_DESCRIPTOR = DesignVar.DESIGN_VAR_DESCRIPTOR
    DESIGN_SPACE = DesignVar.DESIGN_SPACE
    FILL_ACTIVATED_ELEMENTS = DesignVar.FILL_ACTIVATED_ELEMENTS
    DESC_IN = {
        DESIGN_VAR_DESCRIPTOR: {'type': 'dict', 'editable': True, 'structuring': True, 'user_level': 3},
        DESIGN_SPACE: {'type': 'dataframe', 'dataframe_descriptor': {VARIABLES: ('string', None, True),
                                                                     VALUES: ('multiple', None, True),
                                                                     LOWER_BOUND: ('multiple', None, True, True),
                                                                     UPPER_BOUND: ('multiple', None, True, True),
                                                                     ENABLE_VARIABLE_BOOL: ('bool', None, True),
                                                                     LIST_ACTIVATED_ELEM: ('list', None, True), },
                       'visibility': SoSWrapp.SHARED_VISIBILITY, 'namespace': 'ns_optim'},
        LOG_DVAR: {'type': 'bool', 'default': False, 'user_level': 3},
        WRITE_XVECT: {'type': 'bool', 'default': False, 'user_level': 3},
    }

    DESC_OUT = {
        'design_space_last_ite': {'type': 'dataframe', 'user_level': 3}
    }

    def setup_sos_disciplines(self):

        dynamic_inputs = {}
        dynamic_outputs = {}

        inputs_dict = self.get_sosdisc_inputs()

        # loops over the output descriptor to add dynamic inputs and outputs from the loaded usecase.
        # The structure of the output descriptor dict is checked prior its use
        if self.DESIGN_VAR_DESCRIPTOR in inputs_dict.keys():
            design_var_descriptor = inputs_dict[self.DESIGN_VAR_DESCRIPTOR]
            if design_var_descriptor is not None:
                if self._check_descriptor(design_var_descriptor):
                    for key in design_var_descriptor.keys():
                        # if we are using the dataframe fill method 'one column for key, one for value',
                        # a string column is created and should not be taken into account for gradients or MDA computations
                        # We need to modify the DEFAULT_EXCLUDED_COLUMNS of the Discipline woth the column name for the key column
                        if self.DATAFRAME_FILL in design_var_descriptor[key] and design_var_descriptor[key][
                            self.DATAFRAME_FILL] == self.DATAFRAME_FILL_POSSIBLE_VALUES[1]:
                            self.DEFAULT_EXCLUDED_COLUMNS = SoSWrapp.DEFAULT_EXCLUDED_COLUMNS + [self.COLUMNS_NAMES[0]]

                        dynamic_inputs[key] = {'type': 'array',
                                               'visibility': SoSWrapp.SHARED_VISIBILITY,
                                               'namespace': design_var_descriptor[key]['namespace_in']}
                        dynamic_outputs[design_var_descriptor[key][self.OUT_NAME]] = {
                            'type': design_var_descriptor[key]['out_type'],
                            'visibility': SoSWrapp.SHARED_VISIBILITY,
                            'namespace': design_var_descriptor[key]['namespace_out']}
        if self.WRITE_XVECT in inputs_dict.keys():
            write_xvect = inputs_dict[self.WRITE_XVECT]
            if write_xvect:
                dynamic_outputs['all_iteration_dict'] = {'type': 'dict'}

        self.add_inputs(dynamic_inputs)
        self.add_outputs(dynamic_outputs)
        self.inst_desc_in = dynamic_inputs
        self.inst_desc_out = dynamic_outputs

        self.iter = 0

    def init_execution(self):
        super().init_execution()
        inputs_dict = self.get_sosdisc_inputs()
        self.design = DesignVar(inputs_dict, self.logger)
        self.all_iterations_dict = {}
        self.dict_last_ite = None

    def run(self):
        inputs_dict = self.get_sosdisc_inputs()

        self.design.configure(inputs_dict)
        outputs_dict = self.design.output_dict

        # retrieve the design space and update values with current iteration
        # values
        dspace_in = self.get_sosdisc_inputs(self.DESIGN_SPACE)
        dspace_out = dspace_in.copy(deep=True)
        dict_diff = {}
        dict_current = {}
        for dvar in dspace_in.variable:
            for disc_var in inputs_dict.keys():
                if dvar in disc_var:
                    val = self.get_sosdisc_inputs(disc_var)
                    if isinstance(val, np.ndarray):
                        dict_current[dvar] = val

                        val = str(val.tolist())
                        # dict_diff[dvar]
                        # dict_diff[dvar]
                    if isinstance(val, list):
                        dict_current[dvar] = np.array(val)
                    dspace_out.loc[dspace_out.variable ==
                                   dvar, "value"] = str(val)

        # option to log difference between two iterations to track optimization
        if inputs_dict[self.LOG_DVAR]:
            if self.dict_last_ite is None:
                self.logger.info('x0' + str(dict_current))

                self.dict_last_ite = dict_current

            else:
                dict_diff = {
                    key: dict_current[key] - self.dict_last_ite[key] for key in dict_current}
                self.logger.info(
                    'difference between two iterations' + str(dict_diff))
        # update output dictionary with dspace
        outputs_dict.update({'design_space_last_ite': dspace_out})


        if self.get_sosdisc_inputs(self.WRITE_XVECT):
            #dspace_out.to_csv(f"dspace_ite_{self.iter}.csv", index=False)

            # write all iterations into a dictionnary
            self.all_iterations_dict.update({f"iteration {self.iter}": dict_current})
            outputs_dict.update({'all_iteration_dict': self.all_iterations_dict})

        self.store_sos_outputs_values(self.design.output_dict)
        self.iter += 1

    def compute_sos_jacobian(self):

        design_var_descriptor = self.get_sosdisc_inputs(self.DESIGN_VAR_DESCRIPTOR)

        for key in design_var_descriptor.keys():
            out_type = design_var_descriptor[key][self.OUT_TYPE]
            out_name = design_var_descriptor[key][self.OUT_NAME]
            if out_type == 'array':
                self.set_partial_derivative(
                    out_name, key, self.design.bspline_dict[key]['b_array'])
            elif out_type == 'dataframe':
                asset_name = design_var_descriptor[key]['key']
                # specific processing occurs in the partial derivative computation depending on the way the
                # dataframe was filled
                self.set_partial_derivative_for_other_types(
                        (out_name, asset_name), (key,), self.design.bspline_dict[key]['b_array'])
            elif out_type == 'float':
                self.set_partial_derivative(out_name, key, np.array([1.]))
            else:
                raise (ValueError('Output type not yet supported'))

    def _check_descriptor(self, design_var_descriptor):
        """

        :param design_var_descriptor: dict input of Design Var Discipline containing all information necessary to build its dynamic inputs and outputs.
        For each input, data needed are the key, type, and namespace_in and for output out_name, out_type, namespace_out and depending on its type, index, index name and key.
        :return: True if the dict has the requested data, False otherwise.
        """
        test = True

        for key in design_var_descriptor.keys():
            needed_keys = [self.OUT_TYPE, 'namespace_in',
                           self.OUT_NAME, 'namespace_out']
            messages = [f'Supported output types are {self.OUT_TYPES}.',
                        'Please set the input namespace.',
                        'Please set output_name.',
                        'Please set the output namespace.',
                        ]
            dvar_descriptor_key = design_var_descriptor[key]
            for n_key in needed_keys:
                if n_key not in dvar_descriptor_key.keys():
                    test = False
                    raise (ValueError(
                        f'Discipline {self.sos_name} design_var_descriptor[{key}] is missing "{n_key}" element. {messages[needed_keys.index(n_key)]}'))
                else:
                    out_type = dvar_descriptor_key[self.OUT_TYPE]
                    if out_type == 'float':
                        continue
                    elif out_type == 'array':
                        array_needs = [self.INDEX, self.INDEX_NAME]
                        array_mess = [
                            f'Please set an index describing the length of the output array of {key} (index is also used for post proc representations).',
                            f'Please set an index name describing for the output array of {key} (index_name is also used for post proc representations).',
                        ]
                        for k in array_needs:
                            if k not in dvar_descriptor_key.keys():
                                test = False
                                raise (
                                    ValueError(
                                        f'Discipline {self.sos_name} design_var_descriptor[{key}] is missing "{k}" element. {array_mess[array_needs.index(k)]}'))
                    elif out_type == 'dataframe':

                        if self.DATAFRAME_FILL in dvar_descriptor_key:
                            dataframe_fill = dvar_descriptor_key[self.DATAFRAME_FILL]
                            # check if the dataframe fill is among possible values
                            if dataframe_fill not in self.DATAFRAME_FILL_POSSIBLE_VALUES:
                                raise (
                                    ValueError(
                                        f'Discipline {self.sos_name} design_var_descriptor[{self.DATAFRAME_FILL}] is not in {self.DATAFRAME_FILL_POSSIBLE_VALUES}'))

                        else:
                            # if no dataframe fill default is one column per key
                            dataframe_fill = self.DATAFRAME_FILL_POSSIBLE_VALUES[0]
                            # index and key must be in the dataframe_descriptor for both methods
                        dataframe_needs = [self.INDEX, self.INDEX_NAME, 'key']
                        dataframe_mess = [
                            f'Please set an index to the output dataframe of {key} (index is also used for post proc representations).',
                            f'Please set an index name to the output dataframe of {key} (index_name is also used for post proc representations).',
                            f'Please set a "key" name to the output dataframe of {key} (name of the column in which the output will be written).',
                        ]
                        for k in dataframe_needs:
                            if k not in dvar_descriptor_key.keys():
                                test = False
                                raise (
                                    ValueError(
                                        f'Discipline {self.sos_name} design_var_descriptor[{key}] is missing "{k}" element. {dataframe_mess[dataframe_needs.index(k)]}'))

                        if dataframe_fill == self.DATAFRAME_FILL_POSSIBLE_VALUES[1]:
                            # column_names must be in the dataframe_descriptor for 'one column for key,one for value' method
                            if self.COLUMNS_NAMES not in dvar_descriptor_key.keys():
                                test = False
                                raise (
                                    ValueError(
                                        f'Discipline {self.sos_name} design_var_descriptor[{self.COLUMNS_NAMES}] is missing with option {self.DATAFRAME_FILL_POSSIBLE_VALUES[1]}'))
                            # only two column names are required
                            if len(dvar_descriptor_key[self.COLUMNS_NAMES]) != 2:
                                test = False
                                raise (
                                    ValueError(
                                        f'Discipline {self.sos_name} design_var_descriptor[{self.COLUMNS_NAMES}] must be of length 2, the column name for keys and the one for the value'))

                    else:
                        test = False
                        raise (ValueError(
                            f'Discipline {self.sos_name} design_var_descriptor[{key}] out_type is not supported. Supported out_types are {self.OUT_TYPES}'))

        return test

    def get_chart_filter_list(self):

        chart_filters = []
        chart_list = ['BSpline']
        chart_filters.append(ChartFilter(
            'Charts', chart_list, chart_list, 'charts'))

        initial_xvect_list = ['Standard', 'With initial xvect']
        chart_filters.append(ChartFilter(
            'Initial xvect', initial_xvect_list, ['Standard', ], 'initial_xvect'))

        return chart_filters

    def get_post_processing_list(self, filters=None):

        # For the outputs, making a graph for block fuel vs range and blocktime vs
        # range

        instanciated_charts = []
        charts = []
        initial_xvect_list = ['Standard', ]
        if filters is not None:
            for chart_filter in filters:
                if chart_filter.filter_key == 'charts':
                    charts = chart_filter.selected_values
                if chart_filter.filter_key == 'initial_xvect':
                    initial_xvect_list = chart_filter.selected_values
        if 'With initial xvect' in initial_xvect_list:
            init_xvect = True
        else:
            init_xvect = False

        if 'BSpline' in charts:
            list_dv = self.get_sosdisc_inputs(self.DESIGN_VAR_DESCRIPTOR)
            for parameter in list_dv.keys():
                new_chart = self.get_chart_BSpline(parameter, init_xvect)
                if new_chart is not None:
                    instanciated_charts.append(new_chart)

        return instanciated_charts

    def get_chart_BSpline(self, parameter, init_xvect=False):
        """
<<<<<<< HEAD
        Function to create post-proc for the design variables with display of the control points used to
        calculate the B-Splines.
=======
        Function to create post-proc for the design variables with display of the control points used to calculate the
        B-Splines.
>>>>>>> 210e6224
        The activation/deactivation of control points is accounted for by inserting the values from the design space
        dataframe into the ctrl_pts if need be (activated_elem==False) and at the appropriate index.
        Input: parameter (name), parameter values, design_space
        Output: InstantiatedPlotlyNativeChart
        """

        design_space = self.get_sosdisc_inputs(self.DESIGN_SPACE)
        pts = self.get_sosdisc_inputs(parameter)
        ctrl_pts_values = list(pts)
        # activated_elems = design_space.loc[design_space['variable'] == parameter, self.LIST_ACTIVATED_ELEM].to_list()[0]
        ctrl_pts_lower_bnd = list(
            design_space.loc[design_space['variable'] == parameter, self.LOWER_BOUND].to_list()[0])
        ctrl_pts_upper_bnd = list(
            design_space.loc[design_space['variable'] == parameter, self.UPPER_BOUND].to_list()[0])
        starting_pts = list(
            design_space[design_space['variable'] == parameter][self.VALUE].values[0])
        for i, activation in enumerate(design_space.loc[design_space['variable']
                                                        == parameter, self.LIST_ACTIVATED_ELEM].to_list()[0]):
            if not activation and len(
                    design_space.loc[design_space['variable'] == parameter, self.VALUE].to_list()[0]) > i:
                ctrl_pts_values.insert(i,
                                       design_space.loc[design_space['variable'] == parameter, self.VALUE].to_list()[0][
                                           i])
                ctrl_pts_lower_bnd.insert(i, design_space.loc[
                    design_space['variable'] == parameter, self.LOWER_BOUND].to_list()[0][i])
                ctrl_pts_upper_bnd.insert(i, design_space.loc[
                    design_space['variable'] == parameter, self.UPPER_BOUND].to_list()[0][i])
        eval_pts = None

        design_var_descriptor = self.get_sosdisc_inputs(self.DESIGN_VAR_DESCRIPTOR)
        out_name = design_var_descriptor[parameter][self.OUT_NAME]
        out_type = design_var_descriptor[parameter][self.OUT_TYPE]
        index = design_var_descriptor[parameter][self.INDEX]
        index_name = design_var_descriptor[parameter][self.INDEX_NAME]

        if out_type == 'array':
            eval_pts = self.get_sosdisc_outputs(out_name)

        elif out_type == 'dataframe':
            df = self.get_sosdisc_outputs(out_name)
            if self.DATAFRAME_FILL in design_var_descriptor[parameter]:
                dataframe_fill = design_var_descriptor[parameter][self.DATAFRAME_FILL]
            else:
                dataframe_fill = self.DATAFRAME_FILL_POSSIBLE_VALUES[0]
            col_name = design_var_descriptor[parameter]['key']
            if dataframe_fill == self.DATAFRAME_FILL_POSSIBLE_VALUES[0]:
                eval_pts = df[col_name].values
            elif dataframe_fill == self.DATAFRAME_FILL_POSSIBLE_VALUES[1]:
                column_names = design_var_descriptor[parameter][self.COLUMNS_NAMES]
                eval_pts = df[df[column_names[0]] == col_name][column_names[1]].values

        if eval_pts is None:
            print('eval pts not found in sos_disc_outputs')
            return None
        else:
            chart_name = f'B-Spline for {parameter}'
            fig = go.Figure()

            if 'complex' in str(type(ctrl_pts_values[0])):
                ctrl_pts_values = [np.real(value) for value in ctrl_pts_values]
            if 'complex' in str(type(ctrl_pts_lower_bnd[0])):
                ctrl_pts_lower_bnd = [np.real(value) for value in ctrl_pts_lower_bnd]
            if 'complex' in str(type(ctrl_pts_upper_bnd[0])):
                ctrl_pts_upper_bnd = [np.real(value) for value in ctrl_pts_upper_bnd]
            if 'complex' in str(type(eval_pts[0])):
                eval_pts = [np.real(value) for value in eval_pts]
            if 'complex' in str(type(starting_pts[0])):
                starting_pts = [np.real(value) for value in starting_pts]
            x_ctrl_pts = np.linspace(
                index[0], index[-1], len(ctrl_pts_values))
            marker_dict_values = dict(size=150 / len(ctrl_pts_values), line=dict(
                width=150 / (3 * len(ctrl_pts_values)), color='DarkSlateGrey'))
            marker_dict_low_bnd = dict(size=150 / len(ctrl_pts_lower_bnd), line=dict(
                width=150 / (2 * len(ctrl_pts_lower_bnd)), color='darkturquoise'))
            marker_dict_upper_bnd = dict(size=150 / len(ctrl_pts_upper_bnd), line=dict(
                width=150 / (3 * len(ctrl_pts_upper_bnd)), color='salmon'))
            fig.add_trace(go.Scatter(x=list(x_ctrl_pts),
                                     y=list(ctrl_pts_lower_bnd), name='lower bounds',
                                     line=dict(color=color_list[0]),
                                     mode='markers',
                                     marker=marker_dict_low_bnd))
            fig.add_trace(go.Scatter(x=list(x_ctrl_pts),
                                     y=list(ctrl_pts_upper_bnd), name='upper bounds',
                                     line=dict(color=color_list[0]),
                                     mode='markers',
                                     marker=marker_dict_upper_bnd))
            fig.add_trace(go.Scatter(x=list(index), y=list(eval_pts), name='B-Spline',
                                     line=dict(color=color_list[0]), ))

            fig.add_trace(go.Scatter(x=list(x_ctrl_pts),
                                     y=list(ctrl_pts_values), name='Poles',
                                     line=dict(color=color_list[0]),
                                     mode='markers',
                                     marker=marker_dict_values))
            if init_xvect:
                marker_dict_values['opacity'] = 0.5
                fig.add_trace(go.Scatter(x=list(x_ctrl_pts),
                                         y=list(starting_pts), name='Initial Poles',
                                         mode='markers',
                                         line=dict(color=color_list[0]),
                                         marker=marker_dict_values))
            fig.update_layout(title={'text': chart_name, 'x': 0.5, 'y': 1.0, 'xanchor': 'center', 'yanchor': 'top'},
                              xaxis_title=index_name, yaxis_title=f'value of {parameter}')
            new_chart = InstantiatedPlotlyNativeChart(
                fig, chart_name=chart_name, default_title=True)

            return new_chart<|MERGE_RESOLUTION|>--- conflicted
+++ resolved
@@ -332,13 +332,8 @@
 
     def get_chart_BSpline(self, parameter, init_xvect=False):
         """
-<<<<<<< HEAD
-        Function to create post-proc for the design variables with display of the control points used to
-        calculate the B-Splines.
-=======
         Function to create post-proc for the design variables with display of the control points used to calculate the
         B-Splines.
->>>>>>> 210e6224
         The activation/deactivation of control points is accounted for by inserting the values from the design space
         dataframe into the ctrl_pts if need be (activated_elem==False) and at the appropriate index.
         Input: parameter (name), parameter values, design_space
